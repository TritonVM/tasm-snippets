use num_traits::Zero;
use std::collections::HashMap;
use triton_opcodes::program::Program;
use triton_vm::vm;

use triton_vm::op_stack::OP_STACK_REG_COUNT;
use triton_vm::state::VMState;
use twenty_first::shared_math::b_field_element::BFieldElement;
use twenty_first::util_types::algebraic_hasher::Hashable;

mod arithmetic;
mod hashing;
mod library;
mod list;
mod mmr;
mod other_snippets;
mod recufier;
mod rust_shadowing_helper_functions;
mod snippet;
mod snippet_bencher;
mod test_helpers;

#[derive(Clone, Debug)]
pub struct ExecutionState {
    pub stack: Vec<BFieldElement>,
    pub std_in: Vec<BFieldElement>,
    pub secret_in: Vec<BFieldElement>,
    pub memory: HashMap<BFieldElement, BFieldElement>,
    pub words_allocated: usize,
}

<<<<<<< HEAD
impl ExecutionState {
    pub fn with_stack(stack: Vec<BFieldElement>) -> Self {
        ExecutionState {
            stack,
            std_in: vec![],
            secret_in: vec![],
            memory: HashMap::default(),
            words_allocated: 0,
        }
    }
}

=======
#[derive(Clone, Debug)]
>>>>>>> abdce141
pub struct ExecutionResult {
    pub output: Vec<BFieldElement>,
    pub final_stack: Vec<BFieldElement>,
    pub final_ram: HashMap<BFieldElement, BFieldElement>,
    pub cycle_count: usize,
    pub hash_table_height: usize,
}

pub fn get_init_tvm_stack() -> Vec<BFieldElement> {
    vec![BFieldElement::zero(); OP_STACK_REG_COUNT]
}

pub fn push_hashable<T: Hashable>(stack: &mut Vec<BFieldElement>, value: &T) {
    stack.append(&mut value.to_sequence().into_iter().rev().collect());
}

/// Execute a Triton-VM program and return its output and execution trace length
pub fn execute(
    code: &str,
    stack: &mut Vec<BFieldElement>,
    expected_stack_diff: isize,
    std_in: Vec<BFieldElement>,
    secret_in: Vec<BFieldElement>,
    memory: &mut HashMap<BFieldElement, BFieldElement>,
) -> ExecutionResult {
    let init_stack_height = stack.len();

    // Prepend to program the initial stack values such that stack is in the expected
    // state when program logic is executed
    let mut executed_code: String = String::default();
    for element in stack.iter().skip(OP_STACK_REG_COUNT) {
        executed_code.push_str(&format!("push {}\n", element.value()));
    }

    // Add all the initial memory to the VM
    for (address, value) in memory.iter() {
        // Prepare stack for writing
        executed_code.push_str(&format!("push {}\n", address));
        executed_code.push_str(&format!("push {}\n", value));

        // Write value to memory
        executed_code.push_str("write_mem\n");

        // Clean stack after writing to memory
        executed_code.push_str("pop\n");
        executed_code.push_str("pop\n");
    }

    // Add the program after the stack initialization has been performed
    // Find the length of code used for setup. This length does not count towards execution length of snippet
    // so it must be subtracted at the end.
    let init_code_length = vm::run(
        &Program::from_code(&executed_code).expect("Could not load source code: {}"),
        vec![],
        vec![],
    )
    .0
    .len()
        - 1;

    // Construct the whole program (inclusive setup) to be run
    executed_code.push_str(code);

    // Run the program, including the stack preparation and memory preparation logic
    let program = Program::from_code(&executed_code).expect("Could not load source code: {}");
    let (execution_trace, output, err) = vm::run(&program, std_in.clone(), secret_in.clone());
    if let Some(e) = err {
        panic!(
            "Running the program failed: {}\n\n\n Program:\n {}",
            e, code
        )
    }

    // Simulate the program, since this gives us hash table output
    let (simulation_trace, _simulation_output, err) = vm::simulate(&program, std_in, secret_in);
    if let Some(e) = err {
        panic!(
            "Simulating the program failed: {}\n\n\n Program: {}",
            e, code
        )
    }

    let start_state: VMState = execution_trace
        .first()
        .expect("VM state list must have initial element")
        .to_owned();

    let end_state: VMState = execution_trace
        .last()
        .expect("VM state list cannot be empty")
        .to_owned();
    assert!(!end_state.op_stack.is_too_shallow(), "Stack underflow");

    *memory = end_state.ram.clone();

    let jump_stack_start = start_state.jump_stack;
    let jump_stack_end = end_state.jump_stack;
    assert_eq!(
        jump_stack_start, jump_stack_end,
        "Jump stack must be unchanged after code execution"
    );

    *stack = end_state.op_stack.stack;

    let final_stack_height = stack.len() as isize;
    assert_eq!(
        expected_stack_diff,
        final_stack_height - init_stack_height as isize,
        "Code must grow/shrink stack with expected number of elements.\ninit height: {init_stack_height}\nend height: {final_stack_height}\nexpected difference: {expected_stack_diff}\n\nfinal stack: {stack:?}"
    );

    ExecutionResult {
        output,

        final_stack: stack.clone(),

        final_ram: end_state.ram,

        // Cycle count is cycles it took to run program excluding the cycles that were
        // spent on preparing the stack
        cycle_count: execution_trace.len() - init_code_length - 1,

        // Number of rows generated in the hash table after simulating program
        hash_table_height: simulation_trace.hash_matrix.len(),
    }
}<|MERGE_RESOLUTION|>--- conflicted
+++ resolved
@@ -29,7 +29,6 @@
     pub words_allocated: usize,
 }
 
-<<<<<<< HEAD
 impl ExecutionState {
     pub fn with_stack(stack: Vec<BFieldElement>) -> Self {
         ExecutionState {
@@ -42,9 +41,6 @@
     }
 }
 
-=======
-#[derive(Clone, Debug)]
->>>>>>> abdce141
 pub struct ExecutionResult {
     pub output: Vec<BFieldElement>,
     pub final_stack: Vec<BFieldElement>,
