--- conflicted
+++ resolved
@@ -63,14 +63,11 @@
 
         for _ in 0..num_states {
             let seed: [u8; 32] = rng.gen();
-<<<<<<< HEAD
             println!(
-                "testing {} common case with seed: {:x?}",
+                "testing {} with seed: {:x?}",
                 self.function.borrow().entrypoint(),
                 seed
             );
-=======
->>>>>>> b9a4bee7
             let (stack, memory) = self
                 .function
                 .borrow()
